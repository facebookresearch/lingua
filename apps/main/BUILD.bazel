load("@rules_python//python:defs.bzl", "py_binary", "py_library")

py_binary(
    name = "eval",
    srcs = ["eval.py"],
    visibility = ["//:__subpackages__"],
    deps = [
        ":main",
        "//lingua",
        "@pip//lm_eval",
        "@pip//omegaconf",
        "@pip//torch",
    ],
)

py_binary(
    name = "generate",
    srcs = ["generate.py"],
    visibility = ["//:__subpackages__"],
    deps = [
        ":main",
        "//lingua",
        "@pip//omegaconf",
        "@pip//torch",
        "@pip//tqdm",
        "@pip//xformers",
    ],
)

py_binary(
    name = "train",
    srcs = ["train.py"],
    visibility = ["//:__subpackages__"],
    deps = [
        ":main",
        "//lingua",
        "@pip//numpy",
        "@pip//omegaconf",
        "@pip//torch",
        "@pip//wandb",
        "@pip//xformers",
    ],
)

py_library(
    name = "hello_lingua",
    srcs = ["hello_lingua.py"],
    visibility = ["//:__subpackages__"],
<<<<<<< HEAD
    deps = [
        ":main",
        "//lingua",
    ],
=======
    deps = ["//lingua"],
>>>>>>> bd8c8373
)

py_library(
    name = "main",
    srcs = [
        "__init__.py",
        "eval.py",
        "generate.py",
        "hello_lingua.py",
        "train.py",
        "transformer.py",
    ],
    visibility = ["//:__subpackages__"],
    deps = [
        "//lingua",
        "@pip//lm_eval",
        "@pip//numpy",
        "@pip//omegaconf",
        "@pip//torch",
        "@pip//tqdm",
        "@pip//wandb",
        "@pip//xformers",
    ],
)<|MERGE_RESOLUTION|>--- conflicted
+++ resolved
@@ -46,14 +46,10 @@
     name = "hello_lingua",
     srcs = ["hello_lingua.py"],
     visibility = ["//:__subpackages__"],
-<<<<<<< HEAD
     deps = [
         ":main",
         "//lingua",
     ],
-=======
-    deps = ["//lingua"],
->>>>>>> bd8c8373
 )
 
 py_library(
